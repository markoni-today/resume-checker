{
<<<<<<< HEAD
  "$schema": "https://openapi.vercel.sh/vercel.json",
  "version": 2,
  "name": "resume-checker-v2",
  "buildCommand": "npm run build",
  "installCommand": "npm ci",
  "framework": "nextjs",
=======
>>>>>>> 0e68bd6c
  "functions": {
    "src/app/api/analyze/route.ts": {
      "maxDuration": 10
    }
<<<<<<< HEAD
  },
  "ignoreCommand": "git diff --quiet HEAD^ HEAD"
=======
  }
>>>>>>> 0e68bd6c
}<|MERGE_RESOLUTION|>--- conflicted
+++ resolved
@@ -1,21 +1,7 @@
 {
-<<<<<<< HEAD
-  "$schema": "https://openapi.vercel.sh/vercel.json",
-  "version": 2,
-  "name": "resume-checker-v2",
-  "buildCommand": "npm run build",
-  "installCommand": "npm ci",
-  "framework": "nextjs",
-=======
->>>>>>> 0e68bd6c
   "functions": {
     "src/app/api/analyze/route.ts": {
       "maxDuration": 10
     }
-<<<<<<< HEAD
-  },
-  "ignoreCommand": "git diff --quiet HEAD^ HEAD"
-=======
   }
->>>>>>> 0e68bd6c
 }